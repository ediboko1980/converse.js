--- conflicted
+++ resolved
@@ -29,11 +29,11 @@
     <!-- MAIN CONTENT -->
     <div id="main_content_wrap" class="outer">
     <section id="main_content" class="inner">
-        <p><strong>Converse.js</strong> implements an <a href="http://xmpp.org">XMPP</a> based instant messaging client in the browser.</p>
-        <p>It is used by <a href="http://github.com/collective/collective.xmpp.chat">collective.xmpp.chat</a>, which is a <a href="http://plone.org">Plone</a> instant messaging add-on.</p>
-        <p>The ultimate goal is to enable anyone to add chat functionality to their websites, regardless of the backend.</p>
-        <p>Currently this is not yet the case, as the code makes ajax calls to the (Plone) backend
-        to fetch user info. </p>
+    <p><strong>Converse.js</strong> implements an <a href="http://xmpp.org">XMPP</a> based instant messaging client in the browser.</p>
+    <p>It is used by <a href="http://github.com/collective/collective.xmpp.chat">collective.xmpp.chat</a>, which is a <a href="http://plone.org">Plone</a> instant messaging add-on.</p>
+    <p>The ultimate goal is to enable anyone to add chat functionality to their websites, regardless of the backend.</p>
+    <p>This is currently possible, except for adding new contacts, which still makes an XHR call to the (Plone) backend to fetch user info.</p>
+
     <h2>Features</h2>
     <ul>
         <li>Manually or automically subscribe to other users.</li>
@@ -46,7 +46,16 @@
         <li>Chatroom Topics</li>
         <li>vCard support</li>
     </ul>
-    <p>A screencast of <strong>Converse.js</strong> in action via <strong>collective.xmpp.chat</strong> can be seen <a href="http://opkode.com/media/blog/instant-messaging-for-plone-with-javascript-and-xmpp">here</a>.</p>
+
+    <h2>Screencasts</h2>
+    <ul>
+        <li><a href="http://opkode.com/media/blog/instant-messaging-for-plone-with-javascript-and-xmpp">Screencast 1</a>:
+            Integrated into a Plone site via <strong>collective.xmpp.chat</strong>.
+        </li>
+        <li><a href="http://opkode.com/media/blog/2013/04/02/converse.js-xmpp-instant-messaging-with-javascript">Screencast 2</a>:
+            A static HTML page with <em>Converse.js</em>. Here we chat to external XMPP accounts on Jabber.org and Gmail.
+        </li>
+    </ul>
 
     <h2>Dependencies</h2>
     <p><strong>Converse.js</strong> depends on a few third party libraries, including: 
@@ -57,53 +66,7 @@
     </ul>
     </p>
 
-<<<<<<< HEAD
     <h2>Licence</h2>
-    <p><strong>Converse.js</strong> is released under both the <a href="http://opensource.org/licenses/mit-license.php">MIT</a> and <a href="http://opensource.org/licenses/gpl-license.php">GPL</a> licenses.</p>
-    </section>
-    </div>
-=======
-<p>The ultimate goal is to enable anyone to add chat functionality to their websites, regardless of the backend.</p>
-<p>This is currently possible, except for adding new contacts, which still makes an XHR call to the (Plone) backend to fetch user info.</p>
-
-<h2>Features</h2>
-<ul>
-    <li>Manually or automically subscribe to other users.</li>
-    <li>Accept or decline contact requests</li>
-    <li>Chat status (online, busy, away, offline)</li>
-    <li>Custom status messages</li>
-    <li>Typing notifications</li>
-    <li>Third person messages (/me )</li>
-    <li>Multi-user chat in chatrooms</li>
-    <li>Chatroom Topics</li>
-    <li>vCard support</li>
-</ul>
-
-<h2>Screencasts</h2>
-
-
-<ul>
-<li><a href="http://opkode.com/media/blog/instant-messaging-for-plone-with-javascript-and-xmpp">Screencast 1</a>:
-    Integrated into a Plone site via <strong>collective.xmpp.chat</strong>.
-    
-</li>
-<li><a href="http://opkode.com/media/blog/2013/04/02/converse.js-xmpp-instant-messaging-with-javascript">Screencast 2</a>:
-    A static HTML page with <em>Converse.js</em>. Here we chat to external XMPP accounts on Jabber.org and Gmail.
-</li>
-</ul>
-
-<h2>Dependencies</h2>
-<p><strong>Converse.js</strong> depends on a few third party libraries, including: 
-<ul>
-    <li><a href="http://strophe.im/strophejs">strophe.js</a></li>
-    <li><a href="http:/backbonejs.org">backbone.js</a></li>
-    <li><a href="http:/requirejs.org">require.js</a></li>
-</ul>
-</p>
-
-<h2>Licence</h2>
->>>>>>> ab149159
-
     <div id="chatpanel">
         <div id="collective-xmpp-chat-data"></div>
         <div id="toggle-controlbox">
@@ -121,15 +84,10 @@
       </footer>
     </div>
 
-              <script type="text/javascript">
-            var gaJsHost = (("https:" == document.location.protocol) ? "https://ssl." : "http://www.");
-            document.write(unescape("%3Cscript src='" + gaJsHost + "google-analytics.com/ga.js' type='text/javascript'%3E%3C/script%3E"));
-          </script>
-          <script type="text/javascript">
-            try {
-              var pageTracker = _gat._getTracker("UA-2128260-8");
-            pageTracker._trackPageview();
-            } catch(err) {}
-          </script>
+    <script type="text/javascript">
+        var gaJsHost = (("https:" == document.location.protocol) ? "https://ssl." : "http://www.");
+        document.write(unescape("%3Cscript src='" + gaJsHost + "google-analytics.com/ga.js' type='text/javascript'%3E%3C/script%3E"));
+    </script>
+    <script type="text/javascript">try { var pageTracker = _gat._getTracker("UA-2128260-8"); pageTracker._trackPageview(); } catch(err) {}</script>
   </body>
 </html>