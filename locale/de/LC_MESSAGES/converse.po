--- conflicted
+++ resolved
@@ -7,19 +7,11 @@
 msgstr ""
 "Project-Id-Version: Converse.js 0.4\n"
 "Report-Msgid-Bugs-To: \n"
-<<<<<<< HEAD
-"POT-Creation-Date: 2017-06-21 22:27+0200\n"
-"PO-Revision-Date: 2017-04-23 16:55+0000\n"
-"Last-Translator: JC Brand <jc@opkode.com>\n"
-"Language-Team: German <https://hosted.weblate.org/projects/conversejs/"
-"translations/de/>\n"
-=======
 "POT-Creation-Date: 2017-04-23 16:48+0000\n"
-"PO-Revision-Date: 2017-06-20 19:04+0000\n"
+"PO-Revision-Date: 2017-06-25 12:35+0200\n"
 "Last-Translator: Murgl Gurgl <h45429@mvrht.net>\n"
 "Language-Team: German "
 "<https://hosted.weblate.org/projects/conversejs/translations/de/>\n"
->>>>>>> 03f5edec
 "Language: de\n"
 "MIME-Version: 1.0\n"
 "Content-Type: text/plain; charset=UTF-8\n"
@@ -588,12 +580,7 @@
 "Der gewählte Spitzname ist reserviert oder derzeit in Gebrauch. Bitte wähle "
 "einen Anderen."
 
-<<<<<<< HEAD
-#: src/converse-muc.js:1644
-#, fuzzy
-=======
 #: src/converse-muc.js:1566
->>>>>>> 03f5edec
 msgid "Please choose your nickname"
 msgstr "Wähle deinen Spitznamen"
 
@@ -601,12 +588,7 @@
 msgid "Nickname"
 msgstr "Spitzname"
 
-<<<<<<< HEAD
-#: src/converse-muc.js:1646
-#, fuzzy
-=======
 #: src/converse-muc.js:1568
->>>>>>> 03f5edec
 msgid "Enter room"
 msgstr "Betrete Raum"
 
@@ -622,12 +604,7 @@
 msgid "Submit"
 msgstr "Abschicken"
 
-<<<<<<< HEAD
-#: src/converse-muc.js:1781
-#, fuzzy, javascript-format
-=======
 #: src/converse-muc.js:1703
->>>>>>> 03f5edec
 msgid "This action was done by %1$s."
 msgstr "Diese Aktion wurde ausgeführt durch %1$s."
 
@@ -644,12 +621,7 @@
 msgid " has left the room. \""
 msgstr " hat den Raum verlassen. \""
 
-<<<<<<< HEAD
-#: src/converse-muc.js:1813
-#, fuzzy
-=======
 #: src/converse-muc.js:1735
->>>>>>> 03f5edec
 msgid " has left the room"
 msgstr " hat den Raum verlassen"
 
@@ -677,12 +649,7 @@
 msgid "You are not allowed to create new rooms."
 msgstr "Es ist Ihnen nicht erlaubt neue Räume anzulegen."
 
-<<<<<<< HEAD
-#: src/converse-muc.js:1870
-#, fuzzy
-=======
 #: src/converse-muc.js:1792
->>>>>>> 03f5edec
 msgid "Your nickname doesn't conform to this room's policies."
 msgstr "Ungültiger Spitzname."
 
@@ -699,12 +666,7 @@
 msgid "Topic set by %1$s to: %2$s"
 msgstr "%1$s hat das Thema zu \"%2$s\" geändert"
 
-<<<<<<< HEAD
-#: src/converse-muc.js:2065
-#, fuzzy
-=======
 #: src/converse-muc.js:1983
->>>>>>> 03f5edec
 msgid "Click to mention "
 msgstr "Drücke um zu erwähnen "
 
@@ -752,21 +714,11 @@
 msgid "Non-anonymous"
 msgstr "Nicht anonym"
 
-<<<<<<< HEAD
-#: src/converse-muc.js:2165
-#, fuzzy
-=======
 #: src/converse-muc.js:2083
->>>>>>> 03f5edec
 msgid "Open"
 msgstr "Offen"
 
-<<<<<<< HEAD
-#: src/converse-muc.js:2166
-#, fuzzy
-=======
 #: src/converse-muc.js:2084
->>>>>>> 03f5edec
 msgid "Password protected"
 msgstr "Passwort geschützt"
 
@@ -782,12 +734,7 @@
 msgid "Semi-anonymous"
 msgstr "Teils anonym"
 
-<<<<<<< HEAD
-#: src/converse-muc.js:2170
-#, fuzzy
-=======
 #: src/converse-muc.js:2088
->>>>>>> 03f5edec
 msgid "Temporary"
 msgstr "Vorübergehend"
 
@@ -799,12 +746,7 @@
 msgid "Unsecured"
 msgstr "Ungeschützt"
 
-<<<<<<< HEAD
-#: src/converse-muc.js:2173
-#, fuzzy
-=======
 #: src/converse-muc.js:2091
->>>>>>> 03f5edec
 msgid "This room is not publicly searchable"
 msgstr "Dieser Raum ist nicht suchbar"
 
@@ -812,21 +754,11 @@
 msgid "Messages are archived on the server"
 msgstr "Nachrichten werden auf dem Server archiviert"
 
-<<<<<<< HEAD
-#: src/converse-muc.js:2175
-#, fuzzy
-=======
 #: src/converse-muc.js:2093
->>>>>>> 03f5edec
 msgid "This room is restricted to members only"
 msgstr "Dieser Raum ist nur für Mitglieder zugänglich"
 
-<<<<<<< HEAD
-#: src/converse-muc.js:2176
-#, fuzzy
-=======
 #: src/converse-muc.js:2094
->>>>>>> 03f5edec
 msgid "This room is being moderated"
 msgstr "Dieser Raum ist moderiert"
 
@@ -834,21 +766,11 @@
 msgid "All other room occupants can see your Jabber ID"
 msgstr "Jeder in dem Raum kann deine Jabber ID sehen"
 
-<<<<<<< HEAD
-#: src/converse-muc.js:2178
-#, fuzzy
-=======
 #: src/converse-muc.js:2096
->>>>>>> 03f5edec
 msgid "Anyone can join this room"
 msgstr "Jeder kann diesen Raum betreten"
 
-<<<<<<< HEAD
-#: src/converse-muc.js:2179
-#, fuzzy
-=======
 #: src/converse-muc.js:2097
->>>>>>> 03f5edec
 msgid "This room requires a password before entry"
 msgstr "Dieser Raum erfordert ein Passwort"
 
@@ -856,12 +778,7 @@
 msgid "This room persists even if it's unoccupied"
 msgstr "Dieser Raum bleibt auch wenn Niemand in ihm ist bestehen"
 
-<<<<<<< HEAD
-#: src/converse-muc.js:2181
-#, fuzzy
-=======
 #: src/converse-muc.js:2099
->>>>>>> 03f5edec
 msgid "This room is publicly searchable"
 msgstr "Dieser Raum ist per Suche auffindbar"
 
@@ -873,21 +790,11 @@
 msgid "This room will disappear once the last person leaves"
 msgstr "Dieser Raum verschwindet sobald diesen die letzte Person verlassen hat"
 
-<<<<<<< HEAD
-#: src/converse-muc.js:2184
-#, fuzzy
-=======
 #: src/converse-muc.js:2102
->>>>>>> 03f5edec
 msgid "This room is not being moderated"
 msgstr "Dieser Raum ist unmoderiert"
 
-<<<<<<< HEAD
-#: src/converse-muc.js:2185
-#, fuzzy
-=======
 #: src/converse-muc.js:2103
->>>>>>> 03f5edec
 msgid "This room does not require a password upon entry"
 msgstr "Dieser Raum erfordert kein Passwort"
 
@@ -940,12 +847,7 @@
 msgid "Description:"
 msgstr "Beschreibung:"
 
-<<<<<<< HEAD
-#: src/converse-muc.js:2542
-#, fuzzy
-=======
 #: src/converse-muc.js:2445
->>>>>>> 03f5edec
 msgid "Server:"
 msgstr "Server:"
 
