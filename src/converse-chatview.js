--- conflicted
+++ resolved
@@ -50,13 +50,9 @@
             tpl_spinner,
             tpl_spoiler_button,
             tpl_spoiler_message,
-<<<<<<< HEAD
             tpl_status_message,
-            tpl_toolbar
-=======
             tpl_toolbar,
             filetransfer
->>>>>>> c9a9d011
     ) {
     "use strict";
     const { $msg, Backbone, Promise, Strophe, _, b64_sha1, f, sizzle, moment } = converse.env;
