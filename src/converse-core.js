--- conflicted
+++ resolved
@@ -344,11 +344,8 @@
             _converse.connection.reset();
             _converse.stopListening();
             _converse.tearDown();
-<<<<<<< HEAD
-=======
             delete _converse.config;
             _converse.initClientConfig();
->>>>>>> 9f8d30dd
             _converse.off();
         }
 
