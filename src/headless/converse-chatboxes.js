--- conflicted
+++ resolved
@@ -416,13 +416,8 @@
 
 
             async sendFiles (files) {
-<<<<<<< HEAD
-                const result = await _converse.api.disco.supports(Strophe.NS.HTTPUPLOAD, _converse.domain);
-                const item = result.pop(),
-=======
                 const result = await _converse.api.disco.supports(Strophe.NS.HTTPUPLOAD, _converse.domain),
                       item = result.pop(),
->>>>>>> c583678c
                       data = item.dataforms.where({'FORM_TYPE': {'value': Strophe.NS.HTTPUPLOAD, 'type': "hidden"}}).pop(),
                       max_file_size = window.parseInt(_.get(data, 'attributes.max-file-size.value')),
                       slot_request_url = _.get(item, 'id');
@@ -430,11 +425,7 @@
                 if (!slot_request_url) {
                     this.messages.create({
                         'message': __("Sorry, looks like file upload is not supported by your server."),
-<<<<<<< HEAD
-                        'type': 'error',
-=======
                         'type': 'error'
->>>>>>> c583678c
                     });
                     return;
                 }
@@ -443,32 +434,20 @@
                         return this.messages.create({
                             'message': __('The size of your file, %1$s, exceeds the maximum allowed by your server, which is %2$s.',
                                 file.name, filesize(max_file_size)),
-<<<<<<< HEAD
-                            'type': 'error',
-                        });
-                    } else {
-                        this.messages.create(
-=======
                             'type': 'error'
                         });
                     } else {
                         const message = this.messages.create(
->>>>>>> c583678c
                             _.extend(
                                 this.getOutgoingMessageAttributes(), {
                                 'file': file,
                                 'progress': 0,
                                 'slot_request_url': slot_request_url
-<<<<<<< HEAD
-                            })
-                        );
-=======
                             }), {'silent': true}
                         );
                         message.file = file;
                         this.messages.trigger('add', message);
                         message.getRequestSlotURL();
->>>>>>> c583678c
                     }
                 });
             },
