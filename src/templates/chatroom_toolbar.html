--- conflicted
+++ resolved
@@ -1,8 +1,9 @@
 {[ if (show_emoticons)  { ]}
     <li class="toggle-smiley icon-happy" title="{{{label_insert_smiley}}}">
-<<<<<<< HEAD
+    {[ if (use_emoji)  { ]}
         <ul class="emoji-picker"></ul>
-=======
+    {[ } ]}
+    {[ if (!use_emoji)  { ]}
         <ul class="toolbar-picker-panel">
             <li><a class="icon-smiley" href="#" data-emoticon=":)"></a></li>
             <li><a class="icon-wink" href="#" data-emoticon=";)"></a></li>
@@ -18,7 +19,7 @@
             <li><a class="icon-thumbs-up" href="#" data-emoticon="(^.^)b"></a></li>
             <li><a class="icon-heart" href="#" data-emoticon="<3"></a></li>
         </ul>
->>>>>>> da74615b
+    {[ } ]}
     </li>
 {[ } ]}
 {[ if (show_call_button)  { ]}
