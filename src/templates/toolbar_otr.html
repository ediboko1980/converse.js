{[ if (allow_otr)  { ]}
    <li class="toggle-otr {{{otr_status_class}}}" title="{{{otr_tooltip}}}">
        <span class="chat-toolbar-text">{{{otr_translated_status}}}</span>
        {[ if (otr_status == UNENCRYPTED) { ]}
            <span class="icon-unlocked"></span>
        {[ } ]}
        {[ if (otr_status == UNVERIFIED) { ]}
            <span class="icon-lock"></span>
        {[ } ]}
        {[ if (otr_status == VERIFIED) { ]}
            <span class="icon-lock"></span>
        {[ } ]}
        {[ if (otr_status == FINISHED) { ]}
            <span class="icon-unlocked"></span>
        {[ } ]}
<<<<<<< HEAD
        <ul class="hidden">
=======
        <ul class="toolbar-picker-panel">
>>>>>>> da74615b
            {[ if (otr_status == UNENCRYPTED) { ]}
               <li><a class="start-otr" href="#">{{{label_start_encrypted_conversation}}}</a></li>
            {[ } ]}
            {[ if (otr_status != UNENCRYPTED) { ]}
               <li><a class="start-otr" href="#">{{{label_refresh_encrypted_conversation}}}</a></li>
               <li><a class="end-otr" href="#">{{{label_end_encrypted_conversation}}}</a></li>
               <li><a class="auth-otr" data-scheme="smp" href="#">{{{label_verify_with_smp}}}</a></li>
            {[ } ]}
            {[ if (otr_status == UNVERIFIED) { ]}
               <li><a class="auth-otr" data-scheme="fingerprint" href="#">{{{label_verify_with_fingerprints}}}</a></li>
            {[ } ]}
            <li><a href="http://www.cypherpunks.ca/otr/help/3.2.0/levels.php" target="_blank" rel="noopener">{{{label_whats_this}}}</a></li>
        </ul>
    </li>
{[ } ]}<|MERGE_RESOLUTION|>--- conflicted
+++ resolved
@@ -13,11 +13,7 @@
         {[ if (otr_status == FINISHED) { ]}
             <span class="icon-unlocked"></span>
         {[ } ]}
-<<<<<<< HEAD
-        <ul class="hidden">
-=======
         <ul class="toolbar-picker-panel">
->>>>>>> da74615b
             {[ if (otr_status == UNENCRYPTED) { ]}
                <li><a class="start-otr" href="#">{{{label_start_encrypted_conversation}}}</a></li>
             {[ } ]}
