--- conflicted
+++ resolved
@@ -179,6 +179,7 @@
 var specs = [
     "jasmine",
     //"spec/transcripts",
+    //"spec/otr",
     "spec/spoilers",
     "spec/profiling",
     "spec/utils",
@@ -194,11 +195,7 @@
     "spec/push",
     "spec/xmppstatus",
     "spec/mam",
-<<<<<<< HEAD
     "spec/omemo",
-=======
-    // "spec/otr",
->>>>>>> e5c030c1
     "spec/controlbox",
     "spec/roster",
     "spec/chatbox",
