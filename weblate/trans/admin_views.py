# -*- coding: utf-8 -*-
#
# Copyright © 2012 - 2014 Michal Čihař <michal@cihar.com>
#
# This file is part of Weblate <http://weblate.org/>
#
# This program is free software: you can redistribute it and/or modify
# it under the terms of the GNU General Public License as published by
# the Free Software Foundation, either version 3 of the License, or
# (at your option) any later version.
#
# This program is distributed in the hope that it will be useful,
# but WITHOUT ANY WARRANTY; without even the implied warranty of
# MERCHANTABILITY or FITNESS FOR A PARTICULAR PURPOSE.  See the
# GNU General Public License for more details.
#
# You should have received a copy of the GNU General Public License
# along with this program.  If not, see <http://www.gnu.org/licenses/>.
#

from weblate.trans.models import SubProject
from django.contrib.sites.models import Site
from django.shortcuts import render
from django.contrib.admin.views.decorators import staff_member_required
from django.utils.translation import ugettext as _
from django.contrib import messages
from django.conf import settings
from weblate import settings_example
from weblate import appsettings
from weblate.accounts.avatar import HAS_LIBRAVATAR
from weblate.accounts.forms import HAS_ICU
import weblate
import django

import subprocess
import hashlib
import os

# List of default domain names on which warn user
DEFAULT_DOMAINS = ('example.net', 'example.com')

# SSH key files
KNOWN_HOSTS_FILE = os.path.expanduser('~/.ssh/known_hosts')
RSA_KEY_FILE = os.path.expanduser('~/.ssh/id_rsa.pub')


@staff_member_required
def report(request):
    """
    Provides report about git status of all repos.
    """
    return render(
        request,
        "admin/report.html",
        {
            'subprojects': SubProject.objects.all()
        }
    )


@staff_member_required
def performance(request):
    """
    Shows performance tuning tips.
    """
    checks = []
    # Check for debug mode
    checks.append((
        _('Debug mode'),
        not settings.DEBUG,
        'production-debug',
    ))
    # Check for domain configuration
    checks.append((
        _('Site domain'),
        Site.objects.get_current().domain not in DEFAULT_DOMAINS,
        'production-site',
    ))
    # Check database being used
    checks.append((
        _('Database backend'),
        "sqlite" not in settings.DATABASES['default']['ENGINE'],
        'production-database',
    ))
    # Check configured admins
    checks.append((
        _('Site administrator'),
        len(settings.ADMINS) > 0,
        'production-admins',
    ))
    # Check offloading indexing
    checks.append((
        # Translators: Indexing is postponed to cron job
        _('Indexing offloading'),
        appsettings.OFFLOAD_INDEXING,
        'production-indexing',
    ))
    # Check for sane caching
    cache = settings.CACHES['default']['BACKEND'].split('.')[-1]
    if cache in ['MemcachedCache', 'DatabaseCache']:
        # We consider these good
        cache = True
    elif cache in ['DummyCache']:
        # This one is definitely bad
        cache = False
    else:
        # These might not be that bad
        cache = None
    checks.append((
        _('Django caching'),
        cache,
        'production-cache',
    ))
    # Avatar caching
    checks.append((
        _('Avatar caching'),
        'avatar' in settings.CACHES,
        'production-cache-avatar',
    ))
    # Check email setup
    default_mails = (
        'root@localhost',
        'webmaster@localhost',
        'noreply@weblate.org'
    )
    checks.append((
        _('Email addresses'),
        (
            settings.SERVER_EMAIL not in default_mails
            and settings.DEFAULT_FROM_EMAIL not in default_mails
        ),
        'production-email',
    ))
    # libravatar library
    checks.append((
        _('Federated avatar support'),
        HAS_LIBRAVATAR,
        'production-avatar',
    ))
    # PyICU library
    checks.append((
        _('PyICU library'),
        HAS_ICU,
        'production-pyicu',
    ))
    # Cookie signing key
    checks.append((
        _('Secret key'),
        settings.SECRET_KEY != settings_example.SECRET_KEY,
        'production-secret',
    ))
    # Allowed hosts for Django 1.5
    if django.VERSION > (1, 5):
        checks.append((
            _('Allowed hosts'),
            len(settings.ALLOWED_HOSTS) > 0,
            'production-hosts',
        ))

    # Writable home directory
    checks.append((
        _('Home directory'),
        os.access(os.path.expanduser('~'), os.W_OK),
        'production-home'
    ))

    # Check for serving static files
    # This uses CSS magic to hide this check when CSS is properly loaded.
    checks.append((
        _('Admin static files'),
        False,
        'production-admin-files',
        'order-cell',
    ))
    return render(
        request,
        "admin/performance.html",
        {
            'checks': checks,
        }
    )


def parse_hosts_line(line):
    """
    Parses single hosts line into tuple host, key fingerprint.
    """
    host, keytype, key = line.strip().split(None, 3)[:3]
    fp_plain = hashlib.md5(key.decode('base64')).hexdigest()
    fingerprint = ':'.join(
        [a + b for a, b in zip(fp_plain[::2], fp_plain[1::2])]
    )
    if host.startswith('|1|'):
        # Translators: placeholder SSH hashed hostname
        host = _('[hostname hashed]')
    return host, keytype, fingerprint


def get_host_keys():
    """
    Returns list of host keys.
    """
    try:
        result = []
        with open(KNOWN_HOSTS_FILE, 'r') as handle:
            for line in handle:
                if ' ssh-rsa ' in line or ' ecdsa-sha2-nistp256 ' in line:
                    result.append(parse_hosts_line(line))
    except IOError:
        return []

    return result


def get_key_data():
    """
    Parses host key and returns it.
    """
    # Read key data if it exists
    if os.path.exists(RSA_KEY_FILE):
        with open(RSA_KEY_FILE) as handle:
            key_data = handle.read()
        key_type, key_fingerprint, key_id = key_data.strip().split(None, 2)
        return {
            'key': key_data,
            'type': key_type,
            'fingerprint': key_fingerprint,
            'id': key_id,
        }
    return None


def generate_ssh_key(request):
    """
    Generates SSH key.
    """
    # Create directory if it does not exist
    key_dir = os.path.dirname(RSA_KEY_FILE)

    # Try generating key
    try:
        if not os.path.exists(key_dir):
            os.makedirs(key_dir)

        subprocess.check_output(
            [
                'ssh-keygen', '-q',
                '-N', '',
                '-C', 'Weblate',
                '-t', 'rsa',
                '-f', RSA_KEY_FILE[:-4]
            ],
            stderr=subprocess.STDOUT,
        )
        messages.info(request, _('Created new SSH key.'))
    except (subprocess.CalledProcessError, OSError) as exc:
        messages.error(
            request,
            _('Failed to generate key: %s') %
            getattr(exc, 'output', str(exc))
        )


def add_host_key(request):
    """
    Adds host key for a host.
    """
    host = request.POST.get('host', '')
    port = request.POST.get('port', '')
    if len(host) == 0:
        messages.error(request, _('Invalid host name given!'))
    else:
        cmdline = ['ssh-keyscan']
        if port:
            cmdline.extend(['-p', port])
        cmdline.append(host)
        try:
            output = subprocess.check_output(
                cmdline,
                stderr=subprocess.STDOUT,
            )
            keys = [
                line
                for line in output.splitlines()
                if ' ssh-rsa ' in line or ' ecdsa-sha2-nistp256 ' in line
            ]
            for key in keys:
                host, keytype, fingerprint = parse_hosts_line(key)
                messages.warning(
                    request,
                    _(
                        'Added host key for %(host)s with fingerprint '
                        '%(fingerprint)s (%(keytype)s), '
                        'please verify that it is correct.'
                    ) % {
                        'host': host,
                        'fingerprint': fingerprint,
                        'keytype': keytype,
                    }
                )
            with open(KNOWN_HOSTS_FILE, 'a') as handle:
                for key in keys:
                    handle.write('%s\n' % key)
        except (subprocess.CalledProcessError, OSError) as exc:
            messages.error(
                request,
                _('Failed to get host key: %s') % exc.output
            )


@staff_member_required
def ssh(request):
    """
    Show information and manipulate with SSH key.
    """
    # Check whether we can generate SSH key
    try:
        ret = subprocess.check_call(
            ['which', 'ssh-keygen'],
            stdout=subprocess.PIPE,
            stderr=subprocess.STDOUT,
        )
        can_generate = (ret == 0 and not os.path.exists(RSA_KEY_FILE))
    except:
        can_generate = False

    # Grab action type
    action = request.POST.get('action', None)

    # Generate key if it does not exist yet
    if can_generate and action == 'generate':
<<<<<<< HEAD
        # Create directory if it does not exist
        key_dir = os.path.dirname(RSA_KEY_FILE)

        # Try generating key
        try:
            if not os.path.exists(key_dir):
                os.makedirs(key_dir)

            subprocess.check_output(
                [
                    'ssh-keygen', '-q',
                    '-N', '',
                    '-C', 'Weblate',
                    '-t', 'rsa',
                    '-f', RSA_KEY_FILE[:-4]
                ],
                stderr=subprocess.STDOUT,
            )
            messages.success(request, _('Created new SSH key.'))
        except (subprocess.CalledProcessError, OSError) as exc:
            messages.error(
                request,
                _('Failed to generate key: %s') %
                getattr(exc, 'output', str(exc))
            )
=======
        generate_ssh_key(request)
>>>>>>> 44078c77

    # Read key data if it exists
    key = get_key_data()

    # Add host key
    if action == 'add-host':
        add_host_key(request)

    return render(
        request,
        "admin/ssh.html",
        {
            'public_key': key,
            'can_generate': can_generate,
            'host_keys': get_host_keys(),
            'ssh_docs': weblate.get_doc_url('admin/projects', 'private'),
        }
    )<|MERGE_RESOLUTION|>--- conflicted
+++ resolved
@@ -252,7 +252,7 @@
             ],
             stderr=subprocess.STDOUT,
         )
-        messages.info(request, _('Created new SSH key.'))
+        messages.success(request, _('Created new SSH key.'))
     except (subprocess.CalledProcessError, OSError) as exc:
         messages.error(
             request,
@@ -329,35 +329,7 @@
 
     # Generate key if it does not exist yet
     if can_generate and action == 'generate':
-<<<<<<< HEAD
-        # Create directory if it does not exist
-        key_dir = os.path.dirname(RSA_KEY_FILE)
-
-        # Try generating key
-        try:
-            if not os.path.exists(key_dir):
-                os.makedirs(key_dir)
-
-            subprocess.check_output(
-                [
-                    'ssh-keygen', '-q',
-                    '-N', '',
-                    '-C', 'Weblate',
-                    '-t', 'rsa',
-                    '-f', RSA_KEY_FILE[:-4]
-                ],
-                stderr=subprocess.STDOUT,
-            )
-            messages.success(request, _('Created new SSH key.'))
-        except (subprocess.CalledProcessError, OSError) as exc:
-            messages.error(
-                request,
-                _('Failed to generate key: %s') %
-                getattr(exc, 'output', str(exc))
-            )
-=======
         generate_ssh_key(request)
->>>>>>> 44078c77
 
     # Read key data if it exists
     key = get_key_data()
